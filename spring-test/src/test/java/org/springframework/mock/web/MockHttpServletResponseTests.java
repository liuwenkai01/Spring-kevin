--- conflicted
+++ resolved
@@ -337,25 +337,7 @@
 	 * @since 5.1.10
 	 */
 	@Test
-<<<<<<< HEAD
-	void setCookieHeaderValid() {
-		response.addHeader(HttpHeaders.SET_COOKIE, "SESSION=123; Path=/; Secure; HttpOnly; SameSite=Lax");
-		Cookie cookie = response.getCookie("SESSION");
-		assertThat(cookie).isNotNull();
-		boolean condition = cookie instanceof MockCookie;
-		assertThat(condition).isTrue();
-		assertThat(cookie.getName()).isEqualTo("SESSION");
-		assertThat(cookie.getValue()).isEqualTo("123");
-		assertThat(cookie.getPath()).isEqualTo("/");
-		assertThat(cookie.getSecure()).isTrue();
-		assertThat(cookie.isHttpOnly()).isTrue();
-		assertThat(((MockCookie) cookie).getSameSite()).isEqualTo("Lax");
-	}
-
-	@Test
-	void addMockCookie() {
-=======
-	public void setCookieHeader() {
+	void setCookieHeader() {
 		response.setHeader(HttpHeaders.SET_COOKIE, "SESSION=123; Path=/; Secure; HttpOnly; SameSite=Lax");
 		assertNumCookies(1);
 		assertPrimarySessionCookie("123");
@@ -367,7 +349,7 @@
 	}
 
 	@Test
-	public void addCookieHeader() {
+	void addCookieHeader() {
 		response.addHeader(HttpHeaders.SET_COOKIE, "SESSION=123; Path=/; Secure; HttpOnly; SameSite=Lax");
 		assertNumCookies(1);
 		assertPrimarySessionCookie("123");
@@ -380,8 +362,7 @@
 	}
 
 	@Test
-	public void addCookie() {
->>>>>>> 8189c907
+	void addCookie() {
 		MockCookie mockCookie = new MockCookie("SESSION", "123");
 		mockCookie.setPath("/");
 		mockCookie.setDomain("example.com");
@@ -392,14 +373,9 @@
 
 		response.addCookie(mockCookie);
 
-<<<<<<< HEAD
+		assertNumCookies(1);
 		assertThat(response.getHeader(HttpHeaders.SET_COOKIE)).isEqualTo(("SESSION=123; Path=/; Domain=example.com; Max-Age=0; " +
 				"Expires=Thu, 01 Jan 1970 00:00:00 GMT; Secure; HttpOnly; SameSite=Lax"));
-=======
-		assertNumCookies(1);
-		assertEquals("SESSION=123; Path=/; Domain=example.com; Max-Age=0; " +
-				"Expires=Thu, 01 Jan 1970 00:00:00 GMT; Secure; HttpOnly; SameSite=Lax",
-				response.getHeader(HttpHeaders.SET_COOKIE));
 
 		// Adding a 2nd Cookie should result in 2 Cookies.
 		response.addCookie(new MockCookie("SESSION", "999"));
@@ -408,24 +384,24 @@
 	}
 
 	private void assertNumCookies(int expected) {
-		assertEquals(expected, this.response.getCookies().length);
+		assertThat(this.response.getCookies()).hasSize(expected);
 	}
 
 	private void assertCookieValues(String... expected) {
-		assertArrayEquals(expected, Arrays.stream(response.getCookies()).map(Cookie::getValue).toArray());
+		assertThat(response.getCookies()).extracting(Cookie::getValue).containsExactly(expected);
 	}
 
 	private void assertPrimarySessionCookie(String expectedValue) {
 		Cookie cookie = this.response.getCookie("SESSION");
-		assertNotNull(cookie);
-		assertTrue(cookie instanceof MockCookie);
-		assertEquals("SESSION", cookie.getName());
-		assertEquals(expectedValue, cookie.getValue());
-		assertEquals("/", cookie.getPath());
-		assertTrue(cookie.getSecure());
-		assertTrue(cookie.isHttpOnly());
-		assertEquals("Lax", ((MockCookie) cookie).getSameSite());
->>>>>>> 8189c907
+		assertThat(cookie).isNotNull();
+		boolean condition = cookie instanceof MockCookie;
+		assertThat(condition).isTrue();
+		assertThat(cookie.getName()).isEqualTo("SESSION");
+		assertThat(cookie.getValue()).isEqualTo(expectedValue);
+		assertThat(cookie.getPath()).isEqualTo("/");
+		assertThat(cookie.getSecure()).isTrue();
+		assertThat(cookie.isHttpOnly()).isTrue();
+		assertThat(((MockCookie) cookie).getSameSite()).isEqualTo("Lax");
 	}
 
 }